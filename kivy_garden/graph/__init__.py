--- conflicted
+++ resolved
@@ -53,14 +53,9 @@
 __all__ = ('Graph', 'Plot', 'MeshLinePlot', 'MeshStemPlot', 'LinePlot',
            'SmoothLinePlot', 'ContourPlot', 'ScatterPlot', 'PointPlot')
 
-<<<<<<< HEAD
-from typing import Union, Callable, List, Tuple
-
-=======
-from typing import Tuple, Any, Union
+from typing import Tuple, Any, Union, Callable, List
 
 from kivy.metrics import dp
->>>>>>> 1374105c
 from kivy.uix.widget import Widget
 from kivy.uix.label import Label
 from kivy.uix.stencilview import StencilView
@@ -363,6 +358,8 @@
     def _get_ticks(self, major, minor, log, s_min, s_max):
         if isinstance(major, (list, tuple)) != isinstance(minor, (list, tuple)):
             minor = type(major)()
+        points_major = []
+        points_minor = []
         if isinstance(major, (list, tuple)):
             points_major = [p for p in major if s_min <= p <= s_max or s_min >= p >= s_max]
             points_minor = [p for p in minor if (s_min <= p <= s_max or s_min >= p >= s_max) and p not in points_major]
@@ -457,8 +454,6 @@
                         k += 1
             else:
                 k = k2 = 1
-                points_major = []
-                points_minor = []
             del points_major[k:]
             del points_minor[k2:]
         return sorted(points_major, reverse=s_min > s_max),\

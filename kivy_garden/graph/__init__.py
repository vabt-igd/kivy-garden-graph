--- conflicted
+++ resolved
@@ -54,26 +54,18 @@
            'SmoothLinePlot', 'ContourPlot', 'ScatterPlot', 'PointPlot',
            'LineAndMarkerPlot')
 
-<<<<<<< HEAD
-from typing import Tuple, Any, Union, Callable, List
-
-=======
-from typing import Optional, List, Tuple
+from typing import Optional, List, Tuple, Any, Callable, Union
 
 from kivy.graphics.instructions import InstructionGroup, Instruction
 from kivy.graphics.vertex_instructions import Line, SmoothLine, Ellipse
->>>>>>> 5115784f
 from kivy.metrics import dp
 from kivy.uix.widget import Widget
 from kivy.uix.label import Label
 from kivy.uix.stencilview import StencilView
 from kivy.properties import NumericProperty, BooleanProperty, \
     BoundedNumericProperty, StringProperty, ListProperty, ObjectProperty, \
-<<<<<<< HEAD
-    DictProperty, AliasProperty, ReferenceListProperty
-=======
-    DictProperty, AliasProperty, ColorProperty, OptionProperty
->>>>>>> 5115784f
+    DictProperty, AliasProperty, ReferenceListProperty, ColorProperty, \
+    OptionProperty
 from kivy.clock import Clock
 from kivy.graphics import Mesh, Color, Rectangle, Point
 from kivy.graphics import Fbo
@@ -1994,7 +1986,7 @@
     and defaults to None.
     """
 
-    marker_size: float = BoundedNumericProperty(dp(12), min)
+    marker_size: float = BoundedNumericProperty(dp(12), min=0)
     """Size of a single marker as the side length of a surrounding square.
     
     For markers, that are drawn as a line, e. g. 'o' or 's' markers, the actual
